--- conflicted
+++ resolved
@@ -187,23 +187,13 @@
                 `prior_timesteps`
             num_inference_steps (`int`, *optional*, defaults to 12):
                 The number of denoising steps. More denoising steps usually lead to a higher quality image at the
-<<<<<<< HEAD
                 expense of slower inference. For more specific timestep spacing, you can pass customized `timesteps`
             prior_timesteps (`List[float]`, *optional*):
                 Custom timesteps to use for the denoising process for the prior. If not defined, equal spaced
                 `prior_num_inference_steps` timesteps are used. Must be in descending order.
             timesteps (`List[float]`, *optional*):
                 Custom timesteps to use for the denoising process for the decoder. If not defined, equal spaced
-                `num_inference_steps`
-=======
-                expense of slower inference. For more specific timestep spacing, you can pass customized `decoder_timesteps`
-          prior_timesteps (`List[float]`, *optional*):
-                Custom timesteps to use for the denoising process for the prior. If not defined, equal spaced `prior_num_inference_steps`
-               timesteps are used. Must be in descending order.
-          decoder_timesteps (`List[float]`, *optional*):
-                Custom timesteps to use for the denoising process for the decoder. If not defined, equal spaced `decoder_num_inference_steps`
->>>>>>> d4751ab7
-               timesteps are used. Must be in descending order.
+                `decoder_num_inference_steps` timesteps are used. Must be in descending order.
             guidance_scale (`float`, *optional*, defaults to 4.0):
                 Guidance scale as defined in [Classifier-Free Diffusion Guidance](https://arxiv.org/abs/2207.12598).
                 `guidance_scale` is defined as `w` of equation 2. of [Imagen
