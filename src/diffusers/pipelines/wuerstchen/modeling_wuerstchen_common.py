--- conflicted
+++ resolved
@@ -34,15 +34,10 @@
 class TimestepBlock(nn.Module):
     def __init__(self, c, c_timestep, conds=["sca"]):
         super().__init__()
-<<<<<<< HEAD
-        self.mapper = nn.Linear(c_timestep, c * 2)
-        self.conds = conds
-        for cname in conds:
-            setattr(self, f"mapper_{cname}", nn.Linear(c_timestep, c * 2))
-=======
         linear_cls = nn.Linear if USE_PEFT_BACKEND else LoRACompatibleLinear
         self.mapper = linear_cls(c_timestep, c * 2)
->>>>>>> e0f349c2
+        for cname in conds:
+            setattr(self, f"mapper_{cname}", linear_cls(c_timestep, c * 2))
 
     def forward(self, x, t):
         t = t.chunk(len(self.conds) + 1, dim=1)
